name: Release

on:
  create:
    tags:
      - v*
      - p-v*

jobs:
  release:
    strategy:
      matrix:
        go-version: [ 1.16 ]
        #         Add additional platforms here if we need more
        platform: [ ubuntu-latest ]

    runs-on: ${{ matrix.platform }}
    steps:
      - name: Checkout
        uses: actions/checkout@v2
        with:
          fetch-depth: 0

      - name: Checkout submodules
        uses: srt32/git-actions@v0.0.3
        with:
          args: git submodule update --init --recursive

      - name: Set up Go
        uses: actions/setup-go@v2
        with:
          go-version: ${{ matrix.go-version }}
        id: go

      - name: Install dependencies
        run: |
          go get -v -t -d ./...
      - name: Build binary
        run: |
          mkdir builds &&
          go build -v --tags=blst_enabled -o ./builds/geth ./cmd/geth
      # - name: Run GoReleaser
      #   uses: goreleaser/goreleaser-action@master
      #   with:
      #     version: latest
      #     workdir: ./cmd/geth
      #     args: release --rm-dist --snapshot --config ../../.github/.goreleaser.yml
      #   env:
      #     GITHUB_TOKEN: ${{ secrets.GH_TOKEN }}


<<<<<<< HEAD
      - name: Build binary
        run: |
          mkdir builds &&
          go build -v --tags=blst_enabled -o ./builds/geth ./cmd/geth   

      # - name: Run GoReleaser
      #   uses: goreleaser/goreleaser-action@master
      #   with:
      #     version: latest
      #     workdir: ./cmd/geth
      #     args: release --rm-dist --snapshot --config ../../.github/.goreleaser.yml
      #   env:
      #     GITHUB_TOKEN: ${{ secrets.GH_TOKEN }}


=======
>>>>>>> 09b9d5a6
      - name: Release
        uses: softprops/action-gh-release@v1
        with:
          tag_name: ${{ github.event.release.tag_name }}
          files: |
            ./builds/geth
<<<<<<< HEAD
        env:
          GITHUB_TOKEN: ${{ secrets.GH_TOKEN }}
          
      - name: Request Multinet Upgrade
        env:
          GITHUB_TOKEN: ${{ secrets.GH_TOKEN }}
=======
        env:
          GITHUB_TOKEN: ${{ secrets.GH_TOKEN }}

      - name: Request Multinet Upgrade
        env:
          GITHUB_TOKEN: ${{ secrets.GH_TOKEN }}
>>>>>>> 09b9d5a6
        run: |
          export GH_TAG=${GITHUB_REF/refs\/tags\//} &&
          curl -X POST \
          -H "Accept: application/vnd.github.v3+json" \
          -d '{"event_type":"upgrade dev", "client_payload": {"repository": "PANDORA", "tag": "'$GH_TAG'"}}' \
          -u "$GITHUB_TOKEN" \
<<<<<<< HEAD
          https://api.github.com/repos/lukso-network/l16-multinet/dispatches   
=======
          https://api.github.com/repos/lukso-network/l16-multinet/dispatches
>>>>>>> 09b9d5a6
<|MERGE_RESOLUTION|>--- conflicted
+++ resolved
@@ -49,53 +49,22 @@
       #     GITHUB_TOKEN: ${{ secrets.GH_TOKEN }}
 
 
-<<<<<<< HEAD
-      - name: Build binary
-        run: |
-          mkdir builds &&
-          go build -v --tags=blst_enabled -o ./builds/geth ./cmd/geth   
-
-      # - name: Run GoReleaser
-      #   uses: goreleaser/goreleaser-action@master
-      #   with:
-      #     version: latest
-      #     workdir: ./cmd/geth
-      #     args: release --rm-dist --snapshot --config ../../.github/.goreleaser.yml
-      #   env:
-      #     GITHUB_TOKEN: ${{ secrets.GH_TOKEN }}
-
-
-=======
->>>>>>> 09b9d5a6
       - name: Release
         uses: softprops/action-gh-release@v1
         with:
           tag_name: ${{ github.event.release.tag_name }}
           files: |
             ./builds/geth
-<<<<<<< HEAD
-        env:
-          GITHUB_TOKEN: ${{ secrets.GH_TOKEN }}
-          
-      - name: Request Multinet Upgrade
-        env:
-          GITHUB_TOKEN: ${{ secrets.GH_TOKEN }}
-=======
         env:
           GITHUB_TOKEN: ${{ secrets.GH_TOKEN }}
 
       - name: Request Multinet Upgrade
         env:
           GITHUB_TOKEN: ${{ secrets.GH_TOKEN }}
->>>>>>> 09b9d5a6
         run: |
           export GH_TAG=${GITHUB_REF/refs\/tags\//} &&
           curl -X POST \
           -H "Accept: application/vnd.github.v3+json" \
           -d '{"event_type":"upgrade dev", "client_payload": {"repository": "PANDORA", "tag": "'$GH_TAG'"}}' \
           -u "$GITHUB_TOKEN" \
-<<<<<<< HEAD
-          https://api.github.com/repos/lukso-network/l16-multinet/dispatches   
-=======
-          https://api.github.com/repos/lukso-network/l16-multinet/dispatches
->>>>>>> 09b9d5a6
+          https://api.github.com/repos/lukso-network/l16-multinet/dispatches