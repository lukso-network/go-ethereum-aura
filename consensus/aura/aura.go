// Copyright 2017 The go-ethereum Authors
// This file is part of the go-ethereum library.
//
// The go-ethereum library is free software: you can redistribute it and/or modify
// it under the terms of the GNU Lesser General Public License as published by
// the Free Software Foundation, either version 3 of the License, or
// (at your option) any later version.
//
// The go-ethereum library is distributed in the hope that it will be useful,
// but WITHOUT ANY WARRANTY; without even the implied warranty of
// MERCHANTABILITY or FITNESS FOR A PARTICULAR PURPOSE. See the
// GNU Lesser General Public License for more details.
//
// You should have received a copy of the GNU Lesser General Public License
// along with the go-ethereum library. If not, see <http://www.gnu.org/licenses/>.

// Package Aura implements the proof-of-authority consensus engine.
package aura

import (
	"bytes"
	"encoding/binary"
	"errors"
	"fmt"
	"github.com/ethereum/go-ethereum/common/math"
	"github.com/ethereum/go-ethereum/core"
	"io"
	"math/big"
	"sort"
	"sync"
	"time"

	"github.com/ethereum/go-ethereum/accounts"
	"github.com/ethereum/go-ethereum/common"
	"github.com/ethereum/go-ethereum/common/hexutil"
	"github.com/ethereum/go-ethereum/consensus"
	"github.com/ethereum/go-ethereum/consensus/misc"
	"github.com/ethereum/go-ethereum/core/state"
	"github.com/ethereum/go-ethereum/core/types"
	"github.com/ethereum/go-ethereum/crypto"
	"github.com/ethereum/go-ethereum/ethdb"
	"github.com/ethereum/go-ethereum/log"
	"github.com/ethereum/go-ethereum/params"
	"github.com/ethereum/go-ethereum/rlp"
	"github.com/ethereum/go-ethereum/rpc"
	"github.com/ethereum/go-ethereum/trie"
	lru "github.com/hashicorp/golang-lru"
)

const (
	checkpointInterval = 1024 // Number of blocks after which to save the vote snapshot to the database
	inmemorySnapshots  = 128  // Number of recent vote snapshots to keep in memory
	inmemorySignatures = 4096 // Number of recent block signatures to keep in memory

	wiggleTime = 500 * time.Millisecond // Random delay (per signer) to allow concurrent signers
)

// Aura proof-of-authority protocol constants.
var (
	epochLength = uint64(30000) // Default number of blocks after which to checkpoint and reset the pending votes

	extraVanity = 32                     // Fixed number of extra-data prefix bytes reserved for signer vanity
	extraSeal   = crypto.SignatureLength // Fixed number of extra-data suffix bytes reserved for signer seal

	nonceAuthVote = hexutil.MustDecode("0xffffffffffffffff") // Magic nonce number to vote on adding a new signer
	nonceDropVote = hexutil.MustDecode("0x0000000000000000") // Magic nonce number to vote on removing a signer.

	uncleHash = types.CalcUncleHash(nil) // Always Keccak256(RLP([])) as uncles are meaningless outside of PoW.

	diffInTurn = big.NewInt(2) // Block difficulty for in-turn signatures
	diffNoTurn = big.NewInt(1) // Block difficulty for out-of-turn signatures
)

// Various error messages to mark blocks invalid. These should be private to
// prevent engine specific errors from being referenced in the remainder of the
// codebase, inherently breaking if the engine is swapped out. Please put common
// error types into the consensus package.
var (
	// errUnknownBlock is returned when the list of signers is requested for a block
	// that is not part of the local blockchain.
	errUnknownBlock = errors.New("unknown block")

	// errInvalidCheckpointBeneficiary is returned if a checkpoint/epoch transition
	// block has a beneficiary set to non-zeroes.
	errInvalidCheckpointBeneficiary = errors.New("beneficiary in checkpoint block non-zero")

	// errInvalidVote is returned if a nonce value is something else that the two
	// allowed constants of 0x00..0 or 0xff..f.
	errInvalidVote = errors.New("vote nonce not 0x00..0 or 0xff..f")

	// errInvalidCheckpointVote is returned if a checkpoint/epoch transition block
	// has a vote nonce set to non-zeroes.
	errInvalidCheckpointVote = errors.New("vote nonce in checkpoint block non-zero")

	// errMissingVanity is returned if a block's extra-data section is shorter than
	// 32 bytes, which is required to store the signer vanity.
	errMissingVanity = errors.New("extra-data 32 byte vanity prefix missing")

	// errMissingSignature is returned if a block's extra-data section doesn't seem
	// to contain a 65 byte secp256k1 signature.
	errMissingSignature = errors.New("extra-data 65 byte signature suffix missing")

	// errExtraSigners is returned if non-checkpoint block contain signer data in
	// their extra-data fields.
	errExtraSigners = errors.New("non-checkpoint block contains extra signer list")

	// errInvalidValidatorSeal is returned if the extra data field length is not
	// equal to the length of a seal
	errInvalidExtraData = errors.New("extra data field in block header is invalid")

	// errInvalidCheckpointSigners is returned if a checkpoint block contains an
	// invalid list of signers (i.e. non divisible by 20 bytes).
	errInvalidCheckpointSigners = errors.New("invalid signer list on checkpoint block")

	// errMismatchingCheckpointSigners is returned if a checkpoint block contains a
	// list of signers different than the one the local node calculated.
	errMismatchingCheckpointSigners = errors.New("mismatching signer list on checkpoint block")

	// errInvalidMixDigest is returned if a block's mix digest is non-zero.
	errInvalidMixDigest = errors.New("non-zero mix digest")

	// errInvalidUncleHash is returned if a block contains an non-empty uncle list.
	errInvalidUncleHash = errors.New("non empty uncle hash")

	// errInvalidDifficulty is returned if the difficulty of a block neither 1 or 2.
	errInvalidDifficulty = errors.New("invalid difficulty")

	// errWrongDifficulty is returned if the difficulty of a block doesn't match the
	// turn of the signer.
	errWrongDifficulty = errors.New("wrong difficulty")

	// errInvalidTimestamp is returned if the timestamp of a block is lower than
	// the previous block's timestamp + the minimum block period.
	errInvalidTimestamp = errors.New("invalid timestamp")

	// errInvalidVotingChain is returned if an authorization list is attempted to
	// be modified via out-of-range or non-contiguous headers.
	errInvalidVotingChain = errors.New("invalid voting chain")

	// errUnauthorizedSigner is returned if a header is signed by a non-authorized entity.
	errUnauthorizedSigner = errors.New("unauthorized signer")

	// errInvalidSigner is returned if signer will not be able to sign due to validator config
	errInvalidSigner = errors.New("unauthorized signer which is not within validators list")

	// errRecentlySigned is returned if a header is signed by an authorized entity
	// that already signed a header recently, thus is temporarily not allowed to.
	errRecentlySigned = errors.New("recently signed")
)

// SignerFn hashes and signs the data to be signed by a backing account.
type SignerFn func(signer accounts.Account, mimeType string, message []byte) ([]byte, error)

// ecrecover extracts the Ethereum account address from a signed header.
func ecrecover(header *types.Header, sigcache *lru.ARCCache) (common.Address, error) {
	// If the signature's already cached, return that
	hash := header.Hash()
	if address, known := sigcache.Get(hash); known {
		return address.(common.Address), nil
	}
	// Retrieve the signature from the header extra-data
	if len(header.Seal) > 2 || len(header.Seal[1]) < extraSeal {
		return common.Address{}, errMissingSignature
	}

	currentSignature := header.Seal[1]
	signature := currentSignature[len(currentSignature)-extraSeal:]

	// Recover the public key and the Ethereum address
	pubkey, err := crypto.Ecrecover(SealHash(header).Bytes(), signature)
	if err != nil {
		return common.Address{}, err
	}
	var signer common.Address
	copy(signer[:], crypto.Keccak256(pubkey[1:])[12:])

	sigcache.Add(hash, signer)
	return signer, nil
}

// Aura is the proof-of-authority consensus engine proposed to support the
// Ethereum testnet following the Ropsten attacks.
type Aura struct {
	config *params.AuraConfig // Consensus engine configuration parameters
	db     ethdb.Database     // Database to store and retrieve snapshot checkpoints


	recents    *lru.ARCCache // Snapshots for recent block to speed up reorgs
	signatures *lru.ARCCache // Signatures of recent blocks to speed up mining

	proposals map[common.Address]bool // Current list of proposals we are pushing

	signer common.Address // Ethereum address of the signing key
	signFn SignerFn       // Signer function to authorize hashes with
	lock   sync.RWMutex   // Protects the signer fields

	// The fields below are for testing only
	fakeDiff 				bool // Skip difficulty verifications

	// For validator set contract
	contract	 			*ValidatorSetContract
	curHeader 	 			*types.Header
	curStateDB	 			*state.StateDB
	validatorList 			[]common.Address
	blockNumList			[]int
	multiSet				map[uint64]*MultiSet
	isContractActivated		bool
	isEventLoopStarted		bool
}

type MultiSet struct {
	list 			[]common.Address
	contractAddr 	common.Address
}

// New creates a AuthorityRound proof-of-authority consensus engine with the initial
// signers set to the ones provided by the user.
func New(config *params.AuraConfig, db ethdb.Database) *Aura {
	// Set any missing consensus parameters to their defaults
	conf := *config
	if conf.Epoch == 0 {
		conf.Epoch = epochLength
	}
	// Allocate the snapshot caches and create the engine
	recents, _ := lru.NewARC(inmemorySnapshots)
	signatures, _ := lru.NewARC(inmemorySignatures)

	auraEngine := &Aura{
		config:     &conf,
		db:         db,
		recents:    recents,
		signatures: signatures,
		proposals:  make(map[common.Address]bool),
		contract: 	nil,
		curHeader:  nil,
		curStateDB: nil,
		multiSet: 	make(map[uint64]*MultiSet),
	}

	// parse authorities sturcture
	auraEngine.retrieveValidatorSet(&config.Authorities)
	return auraEngine
}

// Author implements consensus.Engine, returning the Ethereum address recovered
// from the signature in the header's extra-data section.
func (a *Aura) Author(header *types.Header) (common.Address, error) {
	return ecrecover(header, a.signatures)
}

// VerifyHeader checks whether a header conforms to the consensus rules.
func (a *Aura) VerifyHeader(chain consensus.ChainHeaderReader, header *types.Header, seal bool) error {
	bc := chain.(*core.BlockChain)
	a.InitiateValidatorList(bc, bc.Config())
	return a.verifyHeader(chain, header, nil)
}

// VerifyHeaders is similar to VerifyHeader, but verifies a batch of headers. The
// method returns a quit channel to abort the operations and a results channel to
// retrieve the async verifications (the order is that of the input slice).
func (a *Aura) VerifyHeaders(chain consensus.ChainHeaderReader, headers []*types.Header, seals []bool) (chan<- struct{}, <-chan error) {
	abort := make(chan struct{})
	results := make(chan error, len(headers))
	go func() {
		for i, header := range headers {
			err := a.verifyHeader(chain, header, headers[:i])

			select {
			case <-abort:
				return
			case results <- err:
			}
		}
	}()
	return abort, results
}

// verifyHeader checks whether a header conforms to the consensus rules.The
// caller may optionally pass in a batch of parents (ascending order) to avoid
// looking those up from the database. This is useful for concurrently verifying
// a batch of new headers.
func (a *Aura) verifyHeader(chain consensus.ChainHeaderReader, header *types.Header, parents []*types.Header) error {
	if header.Number == nil {
		return errUnknownBlock
	}
	//number := header.Number.Uint64()

	// Don't waste time checking blocks from the future
	if header.Time > uint64(time.Now().Unix()) {
		return consensus.ErrFutureBlock
	}

	// Ensure that the mix digest is zero as we don't have fork protection currently
	if header.MixDigest != (common.Hash{}) {
		return errInvalidMixDigest
	}
	// Ensure that the block doesn't contain any uncles which are meaningless in PoA
	if header.UncleHash != uncleHash {
		return errInvalidUncleHash
	}

	log.Debug("Header difficulty and config difficulty", "header.Difficulty", header.Difficulty, "Aura.GetDifficulty", chain.Config().Aura.GetDifficulty())

	// If all checks passed, validate any special fields for hard forks
	if err := misc.VerifyForkHashes(chain.Config(), header, false); err != nil {
		return err
	}
	// All basic checks passed, verify cascading fields
	return a.verifyCascadingFields(chain, header, parents)
}

// verifyCascadingFields verifies all the header fields that are not standalone,
// rather depend on a batch of previous headers. The caller may optionally pass
// in a batch of parents (ascending order) to avoid looking those up from the
// database. This is useful for concurrently verifying a batch of new headers.
func (a *Aura) verifyCascadingFields(chain consensus.ChainHeaderReader, header *types.Header, parents []*types.Header) error {
	// The genesis block is the always valid dead-end
	number := header.Number.Uint64()
	if number == 0 {
		return nil
	}
	// Ensure that the block's timestamp isn't too close to its parent
	var parent *types.Header
	if len(parents) > 0 {
		parent = parents[len(parents)-1]
	} else {
		parent = chain.GetHeader(header.ParentHash, number-1)
	}
	if parent == nil || parent.Number.Uint64() != number-1 || parent.Hash() != header.ParentHash {
		return consensus.ErrUnknownAncestor
	}
<<<<<<< HEAD
	expectedTime := parent.Time + a.config.Period - (a.config.Period / uint64(len(a.validatorList)))
=======
>>>>>>> b64f831a
	if parent.Time > header.Time {
		return errInvalidTimestamp
	}

	// All basic checks passed, verify the seal and return
	return a.verifySeal(chain, header, parents)
}

// snapshot retrieves the authorization snapshot at a given point in time.
func (a *Aura) snapshot(chain consensus.ChainHeaderReader, number uint64, hash common.Hash, parents []*types.Header) (*Snapshot, error) {
	// Search for a snapshot in memory or on disk for checkpoints
	var (
		headers []*types.Header
		snap    *Snapshot
	)
	for snap == nil {
		// If an in-memory snapshot was found, use that
		if s, ok := a.recents.Get(hash); ok {
			snap = s.(*Snapshot)
			break
		}
		// If an on-disk checkpoint snapshot can be found, use that
		if number%checkpointInterval == 0 {
			if s, err := loadSnapshot(a.config, a.signatures, a.db, hash); err == nil {
				log.Trace("Loaded voting snapshot from disk", "number", number, "hash", hash)
				snap = s
				break
			}
		}
		// If we're at the genesis, snapshot the initial state. Alternatively if we're
		// at a checkpoint block without a parent (light client CHT), or we have piled
		// up more headers than allowed to be reorged (chain reinit from a freezer),
		// consider the checkpoint trusted and snapshot it.
		if number == 0 || (number%a.config.Epoch == 0 && (len(headers) > params.FullImmutabilityThreshold || chain.GetHeaderByNumber(number-1) == nil)) {
			checkpoint := chain.GetHeaderByNumber(number)
			if checkpoint != nil {
				hash := checkpoint.Hash()

				signers := make([]common.Address, (len(checkpoint.Extra)-extraVanity-extraSeal)/common.AddressLength)
				for i := 0; i < len(signers); i++ {
					copy(signers[i][:], checkpoint.Extra[extraVanity+i*common.AddressLength:])
				}
				snap = newSnapshot(a.config, a.signatures, number, hash, signers)
				if err := snap.store(a.db); err != nil {
					return nil, err
				}
				log.Info("Stored checkpoint snapshot to disk", "number", number, "hash", hash)
				break
			}
		}
		// No snapshot for this header, gather the header and move backward
		var header *types.Header
		if len(parents) > 0 {
			// If we have explicit parents, pick from there (enforced)
			header = parents[len(parents)-1]
			if header.Hash() != hash || header.Number.Uint64() != number {
				return nil, consensus.ErrUnknownAncestor
			}
			parents = parents[:len(parents)-1]
		} else {
			// No explicit parents (or no more left), reach out to the database
			header = chain.GetHeader(hash, number)
			if header == nil {
				return nil, consensus.ErrUnknownAncestor
			}
		}
		headers = append(headers, header)
		number, hash = number-1, header.ParentHash
	}
	// Previous snapshot found, apply any pending headers on top of it
	for i := 0; i < len(headers)/2; i++ {
		headers[i], headers[len(headers)-1-i] = headers[len(headers)-1-i], headers[i]
	}
	snap, err := snap.apply(headers)
	if err != nil {
		return nil, err
	}
	a.recents.Add(snap.Hash, snap)

	// If we've generated a new checkpoint snapshot, save to disk
	if snap.Number%checkpointInterval == 0 && len(headers) > 0 {
		if err = snap.store(a.db); err != nil {
			return nil, err
		}
		log.Trace("Stored voting snapshot to disk", "number", snap.Number, "hash", snap.Hash)
	}
	return snap, err
}

// VerifyUncles implements consensus.Engine, always returning an error for any
// uncles as this consensus mechanism doesn't permit uncles.
func (a *Aura) VerifyUncles(chain consensus.ChainReader, block *types.Block) error {
	if len(block.Uncles()) > 0 {
		return errors.New("uncles not allowed")
	}
	return nil
}

// VerifySeal implements consensus.Engine, checking whether the signature contained
// in the header satisfies the consensus protocol requirements.
func (a *Aura) VerifySeal(chain consensus.ChainHeaderReader, header *types.Header) error {
	return a.verifySeal(chain, header, nil)
}

// verifySeal checks whether the signature contained in the header satisfies the
// consensus protocol requirements. The method accepts an optional list of parent
// headers that aren't yet part of the local blockchain to generate the snapshots
// from.
func (a *Aura) verifySeal(chain consensus.ChainHeaderReader, header *types.Header, parents []*types.Header) error {
	// Verifying the genesis block is not supported
	number := header.Number.Uint64()
	if number == 0 {
		return errUnknownBlock
	}

	// Resolve the authorization key and check against signers
	signer, err := ecrecover(header, a.signatures)
	if err != nil {
		return err
	}
	// Checking authorization
	ts := header.Time

	step := ts / a.config.Period
	println(header.Number.Uint64())

	turn := step % uint64(len(a.validatorList))

	if signer != a.validatorList[turn] {
		// not authorized to sign
		return errUnauthorizedSigner
	}

	return nil
}

// Prepare implements consensus.Engine, preparing all the consensus fields of the
// header for running the transactions on top.
func (a *Aura) Prepare(chain consensus.ChainHeaderReader, header *types.Header) error {
	// Nonce is not used in aura engine
	header.Nonce = types.BlockNonce{}
	number := header.Number.Uint64()

	// Mix digest is not used, set to empty
	header.MixDigest = common.Hash{}

	// Fetch the parent
	parent := chain.GetHeader(header.ParentHash, number-1)
	if parent == nil {
		return consensus.ErrUnknownAncestor
	}

	// Set the correct difficulty
	calculateExpectedDifficulty := func(parentStep uint64, step uint64, emptyStepsLen uint64) (diff *big.Int) {
		maxInt := big.NewInt(0)
		maxBig128 := maxInt.Sqrt(math.MaxBig256)
		diff = big.NewInt(int64(parentStep - step + emptyStepsLen))
		diff = diff.Add(maxBig128, diff)
		return
	}

	auraHeader := &types.AuraHeader{}

	if len(header.Seal) < 2 {
		header.Seal = make([][]byte, 2)
		step := uint64(time.Now().Unix()) / a.config.Period
		var stepBytes []byte
		stepBytes = make([]byte, 8)
		binary.LittleEndian.PutUint64(stepBytes, step)
		header.Seal[0] = stepBytes
	}

	err := auraHeader.FromHeader(header)

	if nil != err {
		return err
	}

	auraParentHeader := &types.AuraHeader{}
	err = auraParentHeader.FromHeader(parent)
	header.Difficulty = calculateExpectedDifficulty(auraParentHeader.Step, auraHeader.Step, 0)

	return nil
}

// Finalize implements consensus.Engine, ensuring no uncles are set, nor block
// rewards given.
func (a *Aura) Finalize(chain consensus.ChainHeaderReader, header *types.Header, state *state.StateDB, txs []*types.Transaction, uncles []*types.Header) {
	// No block rewards in PoA, so the state remains as is and uncles are dropped
	header.Root = state.IntermediateRoot(chain.Config().IsEIP158(header.Number))
	header.UncleHash = types.CalcUncleHash(nil)
}

// FinalizeAndAssemble implements consensus.Engine, ensuring no uncles are set,
// nor block rewards given, and returns the final block.
func (a *Aura) FinalizeAndAssemble(chain consensus.ChainHeaderReader, header *types.Header, state *state.StateDB, txs []*types.Transaction, uncles []*types.Header, receipts []*types.Receipt) (*types.Block, error) {
	// No block rewards in PoA, so the state remains as is and uncles are dropped
	header.Root = state.IntermediateRoot(chain.Config().IsEIP158(header.Number))
	header.UncleHash = types.CalcUncleHash(nil)

	// Assemble and return the final block for sealing
	return types.NewBlock(header, txs, nil, receipts, new(trie.Trie)), nil
}

// Authorize injects a private key into the consensus engine to mint new blocks
// with.
func (a *Aura) Authorize(signer common.Address, signFn SignerFn) {
	a.lock.Lock()
	defer a.lock.Unlock()

	a.signer = signer
	a.signFn = signFn
}

// Function should be used if you want to wait until there is current validator turn
// If validator wont be able to seal anytime, function will return error
// Be careful because it can set up very large delay if periods are so long
func (a *Aura) WaitForNextSealerTurn(fromTime int64) (err error) {
	closestSealTurnStart, _, err := a.CountClosestTurn(fromTime, 0)

	if nil != err {
		return
	}

	delay := closestSealTurnStart - fromTime

	if delay < 0 {
		return
	}

	log.Warn(fmt.Sprintf("waiting: %d seconds for sealing turn, time now: %d", delay, fromTime))
	<-time.After(time.Duration(delay) * time.Second)
	log.Warn("this is time now", "timeNow", time.Now().Unix())
	return
}

// Seal implements consensus.Engine, attempting to create a sealed block using
// the local signing credentials.
// You should use Seal only if current sealer is within its turn, otherwise you will get error
func (a *Aura) Seal(chain consensus.ChainHeaderReader, block *types.Block, results chan<- *types.Block, stop <-chan struct{}) error {
	log.Trace("Starting sealing in Aura engine", "block", block.Hash(), "curValidatorList", a.validatorList)
	header := block.Header()

	// Sealing the genesis block is not supported
	number := header.Number.Uint64()
	if number == 0 {
		return errUnknownBlock
	}
	// For 0-period chains, refuse to seal empty blocks (no reward but would spin sealing)
	if a.config.Period == 0 && len(block.Transactions()) == 0 {
		log.Info("Sealing paused, waiting for transactions")
		return nil
	}
	// Don't hold the signer fields for the entire sealing procedure
	a.lock.RLock()
	signer, signFn := a.signer, a.signFn
	a.lock.RUnlock()

	// check if sealer will be ever able to sign
	timeNow := time.Now().Unix()
	_, _, err := a.CountClosestTurn(timeNow, int64(0))

	if nil != err {
		// not authorized to sign ever
		return err
	}

	// check if in good turn time frame
	allowed, _, _ := a.CheckStep(int64(header.Time), 0)

	if !allowed {
		log.Warn(
			"Could not seal, because timestamp of header is invalid: Header time: %d, time now: %d",
			"headerTime",
			header.Time,
			"timeNow",
			time.Now().Unix(),
			"hash",
			SealHash(header),
		)
		return nil
	}

	// Attach time of future execution, not current time
	sighash, err := signFn(accounts.Account{Address: signer}, accounts.MimetypeAura, AuraRLP(header))
	if err != nil {
		return err
	}

	go func() {
		select {
		case <-stop:
			return
		default:
			header.Seal = make([][]byte, 2)
			step := uint64(time.Now().Unix()) / a.config.Period
			var stepBytes []byte
			stepBytes = make([]byte, 8)
			binary.LittleEndian.PutUint64(stepBytes, step)
			header.Seal[0] = stepBytes
			header.Seal[1] = sighash
		}

		select {
		case results <- block.WithSeal(header):
		default:
			log.Warn("Sealing result is not read by miner", "sealhash", SealHash(header))
		}
	}()

	return nil
}

// CalcDifficulty is the difficulty adjustment algorithm. It returns the difficulty
// that a new block should have based on the previous blocks in the chain and the
// current signer.
func (a *Aura) CalcDifficulty(chain consensus.ChainHeaderReader, time uint64, parent *types.Header) *big.Int {
	return chain.Config().Aura.Difficulty
}

// SealHash returns the hash of a block prior to it being sealed.
func (a *Aura) SealHash(header *types.Header) common.Hash {
	return SealHash(header)
}

// Close implements consensus.Engine. It's a noop for Aura as there are no background threads.
func (a *Aura) Close() error {
	return nil
}

// APIs implements consensus.Engine, returning the user facing RPC API to allow
// controlling the signer voting.
func (a *Aura) APIs(chain consensus.ChainHeaderReader) []rpc.API {
	return []rpc.API{{
		Namespace: "aura",
		Version:   "1.0",
		Service:   &API{chain: chain, aura: a},
		Public:    false,
	}}
}

// SealHash returns the hash of a block prior to it being sealed.
func SealHash(header *types.Header) (hash common.Hash) {
	hasher := new(bytes.Buffer)
	encodeSigHeader(hasher, header)
	signatureHash := crypto.Keccak256(hasher.Bytes())
	var arr [32]byte
	copy(arr[:], signatureHash)
	return arr
}

// AuraRLP returns the rlp bytes which needs to be signed for the proof-of-authority
// sealing. The RLP to sign consists of the entire header apart from the 65 byte signature
// contained at the end of the extra data.
func AuraRLP(header *types.Header) []byte {
	b := new(bytes.Buffer)
	encodeSigHeader(b, header)
	return b.Bytes()
}

// CheckStep should assure you that current time frame allows you to seal block based on validator set
// UnixTimeToCheck allows you to deduce time not based on current time which might be handy
// TimeTolerance allows you to in-flight deduce that propagation is likely or unlikely to fail. Provide 0 if strict.
// For example if sealing the block is about 1 sec and period is 5 secs you would like to know if your
// committed work will ever have a chance to be accepted by others
// Allowed returns if possible to seal
// currentTurnTimestamp returns when time frame of current turn starts in unixTime
// nextTurnTimestamp returns when time frame of next turn starts in unixTime
func (a *Aura) CheckStep(unixTimeToCheck int64, timeTolerance int64) (
	allowed bool,
	currentTurnTimestamp int64,
	nextTurnTimestamp int64,
) {
	guardStepByUnixTime := func(unixTime int64) (allowed bool) {
		step := uint64(unixTime) / a.config.Period
		turn := step % uint64(len(a.validatorList))

		return a.signer == a.validatorList [turn]
	}

	countTimeFrameForTurn := func(unixTime int64) (turnStart int64, nextTurn int64) {
		timeGap := unixTime % int64(a.config.Period)
		turnStart = unixTime

		if timeGap > 0 {
			turnStart = unixTime - timeGap
		}

		nextTurn = turnStart + int64(a.config.Period)

		return
	}

	checkForProvidedUnix := guardStepByUnixTime(unixTimeToCheck)
	checkForPromisedInterval := guardStepByUnixTime(unixTimeToCheck + timeTolerance)
	currentTurnTimestamp, nextTurnTimestamp = countTimeFrameForTurn(unixTimeToCheck)
	allowed = checkForProvidedUnix && checkForPromisedInterval

	return
}

// CountClosestTurn provides you information should you wait and if so how long for next turn for current validator
// If err is other than nil, it means that you wont be able to seal within this epoch or ever
func (a *Aura) CountClosestTurn(unixTimeToCheck int64, timeTolerance int64) (
	closestSealTurnStart int64,
	closestSealTurnStop int64,
	err error,
) {
<<<<<<< HEAD
	for _, _ = range a.validatorList {
=======
	for range a.config.Authorities {
>>>>>>> b64f831a
		allowed, turnTimestamp, nextTurnTimestamp := a.CheckStep(unixTimeToCheck, timeTolerance)

		if allowed {
			closestSealTurnStart = turnTimestamp
			closestSealTurnStop = nextTurnTimestamp
			return
		}

		unixTimeToCheck = nextTurnTimestamp
	}

	err = errInvalidSigner

	return
}

// Encode to bare hash
func encodeSigHeader(w io.Writer, header *types.Header) {
	err := rlp.Encode(w, []interface{}{
		header.ParentHash,
		header.UncleHash,
		header.Coinbase,
		header.Root,
		header.TxHash,
		header.ReceiptHash,
		header.Bloom,
		header.Difficulty,
		header.Number,
		header.GasLimit,
		header.GasUsed,
		header.Time,
		header.Extra,
	})
	if err != nil {
		panic("can't encode: " + err.Error())
	}
}


// CheckingValidatorSetChange implements some basic logic like -
// when nextTransition = currentBlockNum + 1, then validator set change trigger initiates
// if lastTransition was contract then, stop the previous contract
// Now, new transition is static then just update the validator list or new transition is new contract
// then, initiate new contract and start running new contract to listen validator list
func (a *Aura) CheckingValidatorSetChange(chain *core.BlockChain, config *params.ChainConfig) error {
	currentBlockNumber := chain.CurrentBlock().Number()
	log.Debug("Current block needs to less than one by defined block height to change validator list", "current", currentBlockNumber, "curValidatorList", a.validatorList)

	lastTransition, nextTransition := a.getTransitionBlockNum(currentBlockNumber)
	log.Debug("getting transition block number", "lastTransition", lastTransition, "nextTransition", nextTransition)

	if currentBlockNumber.Cmp(big.NewInt(int64(nextTransition - 1))) == 0 {
		log.Debug("Trigger initiates and changing in validator set read mode")
		// trigger to change mode
		if a.isContractActivated {
			a.contract.StopWatchingEvent()
			a.isContractActivated = false
			a.isEventLoopStarted = false
		}

		if len(a.multiSet[uint64(nextTransition)].list) > 0 {
			a.validatorList = a.multiSet[uint64(nextTransition)].list
			a.isContractActivated = false
			a.isEventLoopStarted = false
			log.Info("Singling transition to new validator list from genesis", "newValidatorList", a.validatorList)
			return nil
		}

		contractAddr := a.multiSet[uint64(nextTransition)].contractAddr
		log.Info("Signaling transition to fresh validator set contract", "contractAddr", contractAddr)
		validatorContract, err := NewValidatorSetWithSimBackend(contractAddr, chain, a.db, config, a)
		if err != nil {
			log.Error("Failed to initiate contract instance", "validatorSetContract", validatorContract)
			return err
		}

		a.contract = validatorContract
		a.isContractActivated = true
		a.isEventLoopStarted = false
		a.validatorList = a.contract.GetValidators(currentBlockNumber)
		log.Info("Getting validator list at certain block height", "blockNumber", currentBlockNumber, "validatorList", a.validatorList)
		return nil
 	}
 	return nil
}

// todo Need to change here
func (a *Aura) InitiateValidatorList(chain *core.BlockChain, config *params.ChainConfig) error {
	curBlockNum := chain.CurrentBlock().Number()
	log.Debug("Current block needs to less than one by defined block height to change validatorlist", "current", curBlockNum)
	lastTransition, nextTransition := a.getTransitionBlockNum(curBlockNum)
	log.Debug("getting transition block number", "lastTransition", lastTransition, "nextTransition", nextTransition)

	if len(a.multiSet[uint64(lastTransition)].list) > 0 {
		a.validatorList = a.multiSet[uint64(lastTransition)].list
		a.isContractActivated = false
		a.isEventLoopStarted = false

		log.Info("Singling transition to new validator list from genesis", "newValidatorList", a.validatorList)
		return nil
	}

	contractAddr := a.multiSet[uint64(lastTransition)].contractAddr
	log.Info("Signaling transition to fresh validator set contract", "contractAddr", contractAddr)
	validatorContract, err := NewValidatorSetWithSimBackend(contractAddr, chain, a.db, config, a)
	if err != nil {
		log.Error("Failed to initiate contract instance", "validatorSetContract", validatorContract)
		return err
	}

	a.contract = validatorContract
	a.isContractActivated = true
	a.isEventLoopStarted = false
	a.validatorList = a.contract.GetValidators(curBlockNum)
	log.Info("Getting validator list at certain block height", "blockNumber", curBlockNum, "validatorList", a.validatorList)
	return nil
}

func (a *Aura) SetCurHeaderAndState(header *types.Header, state *state.StateDB) {
	a.curHeader = header
	a.curStateDB = state

	log.Debug("In SetCurHeaderAndState", "curHeader", header.Number)
	if a.isContractActivated && !a.isEventLoopStarted{
		log.Debug("Starting watching event and first time call finalize method")
		a.isEventLoopStarted = true
		a.contract.StartWatchingEvent()
	}
}

// todo - Need to implement according to recursive fashion
// retrieveValidatorSet retrieves validator list and makes a decision of using validator set contract
func (a *Aura) retrieveValidatorSet(set *params.ValidatorSet) {
	log.Debug("getting validator set", "validatorSet", set)
	if set.Multi == nil {
		a.multiSet[0] = &MultiSet{
			list: set.List,
			contractAddr: set.Contract,
		}
		a.blockNumList = append(a.blockNumList, 0)
	} else {
		for key, value := range set.Multi {
			a.blockNumList = append(a.blockNumList, int(key))
			a.multiSet[key] = &MultiSet{
				list: value.List,
				contractAddr: value.Contract,
			}
		}
		sort.Ints(a.blockNumList)
	}
	log.Debug("successfully parsed validator set", "multiSetLen", len(a.multiSet), "blockList", a.blockNumList)
}

func (a *Aura) getTransitionBlockNum(curBlockNum *big.Int) (int, int){
	if len(a.blockNumList) == 1 {
		return 0, -1
	}
	for index, value := range a.blockNumList {
		if curBlockNum.Cmp(big.NewInt(int64(value))) == 0 {
			return value, value
		} else if curBlockNum.Cmp(big.NewInt(int64(value))) < 0 {
			return a.blockNumList[index - 1], value
		}
	}
	return a.blockNumList[len(a.blockNumList) - 1], -1
}<|MERGE_RESOLUTION|>--- conflicted
+++ resolved
@@ -206,6 +206,8 @@
 	multiSet				map[uint64]*MultiSet
 	isContractActivated		bool
 	isEventLoopStarted		bool
+	loopCnt					*big.Int
+	flag 					bool
 }
 
 type MultiSet struct {
@@ -235,6 +237,7 @@
 		curHeader:  nil,
 		curStateDB: nil,
 		multiSet: 	make(map[uint64]*MultiSet),
+		loopCnt: 	big.NewInt(0),
 	}
 
 	// parse authorities sturcture
@@ -329,10 +332,7 @@
 	if parent == nil || parent.Number.Uint64() != number-1 || parent.Hash() != header.ParentHash {
 		return consensus.ErrUnknownAncestor
 	}
-<<<<<<< HEAD
-	expectedTime := parent.Time + a.config.Period - (a.config.Period / uint64(len(a.validatorList)))
-=======
->>>>>>> b64f831a
+
 	if parent.Time > header.Time {
 		return errInvalidTimestamp
 	}
@@ -529,6 +529,25 @@
 // FinalizeAndAssemble implements consensus.Engine, ensuring no uncles are set,
 // nor block rewards given, and returns the final block.
 func (a *Aura) FinalizeAndAssemble(chain consensus.ChainHeaderReader, header *types.Header, state *state.StateDB, txs []*types.Transaction, uncles []*types.Header, receipts []*types.Receipt) (*types.Block, error) {
+
+
+	//if a.isContractActivated {
+	//	if !a.contract.successCall {
+	//		log.Debug("From finalizeAndAssemble method for first time..................")
+	//		_, err := a.contract.FinalizeChange()
+	//		if err != nil {
+	//			log.Error("Getting error from calling finalize change method", "err", err)
+	//			a.contract.successCall = true
+	//		}
+	//	} else {
+	//		log.Debug("From CheckAndFinalizeChange method..................")
+	//		a.contract.CheckAndFinalizeChange()
+	//	}
+	//}
+
+
+
+
 	// No block rewards in PoA, so the state remains as is and uncles are dropped
 	header.Root = state.IntermediateRoot(chain.Config().IsEIP158(header.Number))
 	header.UncleHash = types.CalcUncleHash(nil)
@@ -573,7 +592,7 @@
 // the local signing credentials.
 // You should use Seal only if current sealer is within its turn, otherwise you will get error
 func (a *Aura) Seal(chain consensus.ChainHeaderReader, block *types.Block, results chan<- *types.Block, stop <-chan struct{}) error {
-	log.Trace("Starting sealing in Aura engine", "block", block.Hash(), "curValidatorList", a.validatorList)
+	log.Trace("Starting sealing in Aura engine", "block", block.Hash(), "curValidatorList", a.validatorList, "stateRoot", block.Header().Root)
 	header := block.Header()
 
 	// Sealing the genesis block is not supported
@@ -741,11 +760,7 @@
 	closestSealTurnStop int64,
 	err error,
 ) {
-<<<<<<< HEAD
 	for _, _ = range a.validatorList {
-=======
-	for range a.config.Authorities {
->>>>>>> b64f831a
 		allowed, turnTimestamp, nextTurnTimestamp := a.CheckStep(unixTimeToCheck, timeTolerance)
 
 		if allowed {
@@ -864,12 +879,46 @@
 	return nil
 }
 
-func (a *Aura) SetCurHeaderAndState(header *types.Header, state *state.StateDB) {
-	a.curHeader = header
-	a.curStateDB = state
+func (a *Aura) SetCurHeaderAndState(chain *core.BlockChain, block *types.Block, stateDB *state.StateDB) {
+
+	_, err := a.contract.FinalizeChange(chain, a.db, chain.Config(), block.Header(), stateDB)
+	header := block.GetBlockHeader()
+	if err != nil {
+		log.Error("Getting error from calling finalize change method", "err", err)
+	} else {
+		log.Debug("Successfully calling finalizeChange method")
+		a.contract.successCall = true
+		log.Debug("Before calling statedb", "stateRoot", header.Root)
+		header.Root = stateDB.IntermediateRoot(chain.Config().IsEIP158(header.Number))
+		log.Debug("After calling statedb", "stateRoot", header.Root)
+	}
+
+
+	//if a.isContractActivated {
+	//	if !a.contract.successCall {
+	//		log.Debug("From finalizeAndAssemble method for first time..................")
+	//		_, err := a.contract.FinalizeChange()
+	//		if err != nil {
+	//			log.Error("Getting error from calling finalize change method", "err", err)
+	//		} else {
+	//			log.Debug("Successfully calling finalizeChange method")
+	//			a.contract.successCall = true
+	//
+	//			log.Debug("Before calling statedb", "stateRoot", block.Header().Root)
+	//			// No block rewards in PoA, so the state remains as is and uncles are dropped
+	//			root := a.curStateDB.IntermediateRoot(chain.Config().IsEIP158(block.Header().Number))
+	//			//block.Header().UncleHash = types.CalcUncleHash(nil)
+	//			log.Debug("After calling statedb", "stateRoot", root)
+	//		}
+	//	} else {
+	//		log.Debug("From CheckAndFinalizeChange method..................")
+	//		//a.contract.CheckAndFinalizeChange()
+	//	}
+	//}
+
 
 	log.Debug("In SetCurHeaderAndState", "curHeader", header.Number)
-	if a.isContractActivated && !a.isEventLoopStarted{
+	if a.isContractActivated && !a.isEventLoopStarted {
 		log.Debug("Starting watching event and first time call finalize method")
 		a.isEventLoopStarted = true
 		a.contract.StartWatchingEvent()
