// Copyright 2017 The go-ethereum Authors
// This file is part of the go-ethereum library.
//
// The go-ethereum library is free software: you can redistribute it and/or modify
// it under the terms of the GNU Lesser General Public License as published by
// the Free Software Foundation, either version 3 of the License, or
// (at your option) any later version.
//
// The go-ethereum library is distributed in the hope that it will be useful,
// but WITHOUT ANY WARRANTY; without even the implied warranty of
// MERCHANTABILITY or FITNESS FOR A PARTICULAR PURPOSE. See the
// GNU Lesser General Public License for more details.
//
// You should have received a copy of the GNU Lesser General Public License
// along with the go-ethereum library. If not, see <http://www.gnu.org/licenses/>.

// Package Aura implements the proof-of-authority consensus engine.
package aura

import (
	"bytes"
	"encoding/binary"
	"errors"
	"fmt"
	"github.com/ethereum/go-ethereum/accounts/abi/bind"
	"github.com/ethereum/go-ethereum/accounts/abi/bind/backends"
	"github.com/ethereum/go-ethereum/common/math"
<<<<<<< HEAD
	"github.com/ethereum/go-ethereum/core"
=======
	"github.com/ethereum/go-ethereum/p2p"
>>>>>>> 8c68e04a
	"io"
	"io/ioutil"
	"math/big"
	"sort"
	"sync"
	"time"

	"github.com/ethereum/go-ethereum/accounts"
	"github.com/ethereum/go-ethereum/common"
	"github.com/ethereum/go-ethereum/common/hexutil"
	"github.com/ethereum/go-ethereum/consensus"
	"github.com/ethereum/go-ethereum/consensus/misc"
	"github.com/ethereum/go-ethereum/core/state"
	"github.com/ethereum/go-ethereum/core/types"
	"github.com/ethereum/go-ethereum/crypto"
	"github.com/ethereum/go-ethereum/ethdb"
	"github.com/ethereum/go-ethereum/log"
	"github.com/ethereum/go-ethereum/params"
	"github.com/ethereum/go-ethereum/rlp"
	"github.com/ethereum/go-ethereum/rpc"
	"github.com/ethereum/go-ethereum/trie"
	lru "github.com/hashicorp/golang-lru"
)

const (
	checkpointInterval = 1024 // Number of blocks after which to save the vote snapshot to the database
	inmemorySnapshots  = 128  // Number of recent vote snapshots to keep in memory
	inmemorySignatures = 4096 // Number of recent block signatures to keep in memory

	wiggleTime = 500 * time.Millisecond // Random delay (per signer) to allow concurrent signers
)

// Aura proof-of-authority protocol constants.
var (
	epochLength = uint64(30000) // Default number of blocks after which to checkpoint and reset the pending votes

	extraVanity = 32                     // Fixed number of extra-data prefix bytes reserved for signer vanity
	extraSeal   = crypto.SignatureLength // Fixed number of extra-data suffix bytes reserved for signer seal

	nonceAuthVote = hexutil.MustDecode("0xffffffffffffffff") // Magic nonce number to vote on adding a new signer
	nonceDropVote = hexutil.MustDecode("0x0000000000000000") // Magic nonce number to vote on removing a signer.

	uncleHash = types.CalcUncleHash(nil) // Always Keccak256(RLP([])) as uncles are meaningless outside of PoW.

	diffInTurn = big.NewInt(2) // Block difficulty for in-turn signatures
	diffNoTurn = big.NewInt(1) // Block difficulty for out-of-turn signatures
)

// Various error messages to mark blocks invalid. These should be private to
// prevent engine specific errors from being referenced in the remainder of the
// codebase, inherently breaking if the engine is swapped out. Please put common
// error types into the consensus package.
var (
	// errUnknownBlock is returned when the list of signers is requested for a block
	// that is not part of the local blockchain.
	errUnknownBlock = errors.New("unknown block")

	// errInvalidCheckpointBeneficiary is returned if a checkpoint/epoch transition
	// block has a beneficiary set to non-zeroes.
	errInvalidCheckpointBeneficiary = errors.New("beneficiary in checkpoint block non-zero")

	// errInvalidVote is returned if a nonce value is something else that the two
	// allowed constants of 0x00..0 or 0xff..f.
	errInvalidVote = errors.New("vote nonce not 0x00..0 or 0xff..f")

	// errInvalidCheckpointVote is returned if a checkpoint/epoch transition block
	// has a vote nonce set to non-zeroes.
	errInvalidCheckpointVote = errors.New("vote nonce in checkpoint block non-zero")

	// errMissingVanity is returned if a block's extra-data section is shorter than
	// 32 bytes, which is required to store the signer vanity.
	errMissingVanity = errors.New("extra-data 32 byte vanity prefix missing")

	// errMissingSignature is returned if a block's extra-data section doesn't seem
	// to contain a 65 byte secp256k1 signature.
	errMissingSignature = errors.New("extra-data 65 byte signature suffix missing")

	// errExtraSigners is returned if non-checkpoint block contain signer data in
	// their extra-data fields.
	errExtraSigners = errors.New("non-checkpoint block contains extra signer list")

	// errInvalidValidatorSeal is returned if the extra data field length is not
	// equal to the length of a seal
	errInvalidExtraData = errors.New("extra data field in block header is invalid")

	// errInvalidCheckpointSigners is returned if a checkpoint block contains an
	// invalid list of signers (i.e. non divisible by 20 bytes).
	errInvalidCheckpointSigners = errors.New("invalid signer list on checkpoint block")

	// errMismatchingCheckpointSigners is returned if a checkpoint block contains a
	// list of signers different than the one the local node calculated.
	errMismatchingCheckpointSigners = errors.New("mismatching signer list on checkpoint block")

	// errInvalidMixDigest is returned if a block's mix digest is non-zero.
	errInvalidMixDigest = errors.New("non-zero mix digest")

	// errInvalidUncleHash is returned if a block contains an non-empty uncle list.
	errInvalidUncleHash = errors.New("non empty uncle hash")

	// errInvalidDifficulty is returned if the difficulty of a block neither 1 or 2.
	errInvalidDifficulty = errors.New("invalid difficulty")

	// errWrongDifficulty is returned if the difficulty of a block doesn't match the
	// turn of the signer.
	errWrongDifficulty = errors.New("wrong difficulty")

	// errInvalidTimestamp is returned if the timestamp of a block is lower than
	// the previous block's timestamp + the minimum block period.
	errInvalidTimestamp = errors.New("invalid timestamp")

	// errInvalidVotingChain is returned if an authorization list is attempted to
	// be modified via out-of-range or non-contiguous headers.
	errInvalidVotingChain = errors.New("invalid voting chain")

	// errUnauthorizedSigner is returned if a header is signed by a non-authorized entity.
	errUnauthorizedSigner = errors.New("unauthorized signer")

	// errInvalidSigner is returned if signer will not be able to sign due to validator config
	errInvalidSigner = errors.New("unauthorized signer which is not within validators list")

	// errRecentlySigned is returned if a header is signed by an authorized entity
	// that already signed a header recently, thus is temporarily not allowed to.
	errRecentlySigned = errors.New("recently signed")

	// errMissingValidatorSet is returned when no validator is defined for AuRa
	// consensus engine
	errMissingValidatorSet = errors.New("validator set not found")
)

// SignerFn hashes and signs the data to be signed by a backing account.
type SignerFn func(signer accounts.Account, mimeType string, message []byte) ([]byte, error)

// ecrecover extracts the Ethereum account address from a signed header.
func ecrecover(header *types.Header, sigcache *lru.ARCCache) (common.Address, error) {
	// If the signature's already cached, return that
	hash := header.Hash()
	if address, known := sigcache.Get(hash); known {
		return address.(common.Address), nil
	}
	// Retrieve the signature from the header extra-data
	if len(header.Seal) > 2 || len(header.Seal[1]) < extraSeal {
		return common.Address{}, errMissingSignature
	}

	currentSignature := header.Seal[1]
	signature := currentSignature[len(currentSignature)-extraSeal:]

	// Recover the public key and the Ethereum address
	pubkey, err := crypto.Ecrecover(SealHash(header).Bytes(), signature)
	if err != nil {
		return common.Address{}, err
	}
	var signer common.Address
	copy(signer[:], crypto.Keccak256(pubkey[1:])[12:])

	sigcache.Add(hash, signer)
	return signer, nil
}

// Aura is the proof-of-authority consensus engine proposed to support the
// Ethereum testnet following the Ropsten attacks.
type Aura struct {
	config *params.AuraConfig // Consensus engine configuration parameters
	db     ethdb.Database     // Database to store and retrieve snapshot checkpoints

	recents    *lru.ARCCache // Snapshots for recent block to speed up reorgs
	signatures *lru.ARCCache // Signatures of recent blocks to speed up mining

	proposals map[common.Address]bool // Current list of proposals we are pushing

	signer common.Address // Ethereum address of the signing key
	signFn SignerFn       // Signer function to authorize hashes with
	lock   sync.RWMutex   // Protects the signer fields

	// The fields below are for testing only
	fakeDiff 				bool // Skip difficulty verifications

	contract	 			*ValidatorSetContract	// Validator set contract instance
	validatorList 			[]common.Address		// Store current validator list
	blockNumList			[]int					// Store block number from multi
	multiSet				map[uint64]*MultiSet	// Maps block number to validator list or validator set smart contract
	isContractActivated		bool					// Flag is used for dec
	contractBackend			bind.ContractBackend 	// Smart contract backend
}

// MultiSet stores static validator list as well as contract address of certain
// block height and also has bool flag for determining weather or not there is a contract
// address in certain block height
type MultiSet struct {
	list 			[]common.Address
	contractAddr 	common.Address
	hasContractAddr	bool
}

// New creates a AuthorityRound proof-of-authority consensus engine with the initial
// signers set to the ones provided by the user.
func New(config *params.AuraConfig, db ethdb.Database) *Aura {
	// Set any missing consensus parameters to their defaults
	conf := *config
	if conf.Epoch == 0 {
		conf.Epoch = epochLength
	}
	// Allocate the snapshot caches and create the engine
	recents, _ := lru.NewARC(inmemorySnapshots)
	signatures, _ := lru.NewARC(inmemorySignatures)

	auraEngine := &Aura{
		config:     &conf,
		db:         db,
		recents:    recents,
		signatures: signatures,
		proposals:  make(map[common.Address]bool),
		contract: 	nil,
		multiSet: 	make(map[uint64]*MultiSet),
	}

	// parse authorities from genesis to multi
	auraEngine.parseMulti(&config.Authorities)
	return auraEngine
}

// Author implements consensus.Engine, returning the Ethereum address recovered
// from the signature in the header's extra-data section.
func (a *Aura) Author(header *types.Header) (common.Address, error) {
	return ecrecover(header, a.signatures)
}

// VerifyHeader checks whether a header conforms to the consensus rules.
func (a *Aura) VerifyHeader(chain consensus.ChainHeaderReader, header *types.Header, seal bool) error {
	return a.verifyHeader(chain, header, nil)
}

// VerifyHeaders is similar to VerifyHeader, but verifies a batch of headers. The
// method returns a quit channel to abort the operations and a results channel to
// retrieve the async verifications (the order is that of the input slice).
func (a *Aura) VerifyHeaders(chain consensus.ChainHeaderReader, headers []*types.Header, seals []bool) (chan<- struct{}, <-chan error) {
	abort := make(chan struct{})
	results := make(chan error, len(headers))
	go func() {
		for i, header := range headers {
			err := a.verifyHeader(chain, header, headers[:i])

			select {
			case <-abort:
				return
			case results <- err:
			}
		}
	}()
	return abort, results
}

// verifyHeader checks whether a header conforms to the consensus rules.The
// caller may optionally pass in a batch of parents (ascending order) to avoid
// looking those up from the database. This is useful for concurrently verifying
// a batch of new headers.
func (a *Aura) verifyHeader(chain consensus.ChainHeaderReader, header *types.Header, parents []*types.Header) error {
	if header.Number == nil {
		return errUnknownBlock
	}
	//number := header.Number.Uint64()

	// Don't waste time checking blocks from the future
	if header.Time > uint64(time.Now().Unix()) {
		return consensus.ErrFutureBlock
	}

	// Ensure that the mix digest is zero as we don't have fork protection currently
	if header.MixDigest != (common.Hash{}) {
		return errInvalidMixDigest
	}
	// Ensure that the block doesn't contain any uncles which are meaningless in PoA
	if header.UncleHash != uncleHash {
		return errInvalidUncleHash
	}

<<<<<<< HEAD
	//log.Debug("Header difficulty and config difficulty", "header.Difficulty", header.Difficulty, "Aura.GetDifficulty", chain.Config().Aura.GetDifficulty())

=======
>>>>>>> 8c68e04a
	// If all checks passed, validate any special fields for hard forks
	if err := misc.VerifyForkHashes(chain.Config(), header, false); err != nil {
		return err
	}
	// All basic checks passed, verify cascading fields
	return a.verifyCascadingFields(chain, header, parents)
}

// verifyCascadingFields verifies all the header fields that are not standalone,
// rather depend on a batch of previous headers. The caller may optionally pass
// in a batch of parents (ascending order) to avoid looking those up from the
// database. This is useful for concurrently verifying a batch of new headers.
func (a *Aura) verifyCascadingFields(chain consensus.ChainHeaderReader, header *types.Header, parents []*types.Header) error {
	// The genesis block is the always valid dead-end
	number := header.Number.Uint64()
	if number == 0 {
		return nil
	}
	// Ensure that the block's timestamp isn't too close to its parent
	var parent *types.Header
	if len(parents) > 0 {
		parent = parents[len(parents)-1]
	} else {
		parent = chain.GetHeader(header.ParentHash, number-1)
	}
	// before solving the issue(https://github.com/lukso-network/go-ethereum-aura/issues/35),
	// this will help us to sync nodes from 0th block.
	if parent == nil || parent.Number.Uint64() != number-1 {
		return consensus.ErrUnknownAncestor
	}
	return nil
}

// snapshot retrieves the authorization snapshot at a given point in time.
func (a *Aura) snapshot(chain consensus.ChainHeaderReader, number uint64, hash common.Hash, parents []*types.Header) (*Snapshot, error) {
	// Search for a snapshot in memory or on disk for checkpoints
	var (
		headers []*types.Header
		snap    *Snapshot
	)
	for snap == nil {
		// If an in-memory snapshot was found, use that
		if s, ok := a.recents.Get(hash); ok {
			snap = s.(*Snapshot)
			break
		}
		// If an on-disk checkpoint snapshot can be found, use that
		if number%checkpointInterval == 0 {
			if s, err := loadSnapshot(a.config, a.signatures, a.db, hash); err == nil {
				log.Trace("Loaded voting snapshot from disk", "number", number, "hash", hash)
				snap = s
				break
			}
		}
		// If we're at the genesis, snapshot the initial state. Alternatively if we're
		// at a checkpoint block without a parent (light client CHT), or we have piled
		// up more headers than allowed to be reorged (chain reinit from a freezer),
		// consider the checkpoint trusted and snapshot it.
		if number == 0 || (number%a.config.Epoch == 0 && (len(headers) > params.FullImmutabilityThreshold || chain.GetHeaderByNumber(number-1) == nil)) {
			checkpoint := chain.GetHeaderByNumber(number)
			if checkpoint != nil {
				hash := checkpoint.Hash()

				signers := make([]common.Address, (len(checkpoint.Extra)-extraVanity-extraSeal)/common.AddressLength)
				for i := 0; i < len(signers); i++ {
					copy(signers[i][:], checkpoint.Extra[extraVanity+i*common.AddressLength:])
				}
				snap = newSnapshot(a.config, a.signatures, number, hash, signers)
				if err := snap.store(a.db); err != nil {
					return nil, err
				}
				log.Info("Stored checkpoint snapshot to disk", "number", number, "hash", hash)
				break
			}
		}
		// No snapshot for this header, gather the header and move backward
		var header *types.Header
		if len(parents) > 0 {
			// If we have explicit parents, pick from there (enforced)
			header = parents[len(parents)-1]
			if header.Hash() != hash || header.Number.Uint64() != number {
				return nil, consensus.ErrUnknownAncestor
			}
			parents = parents[:len(parents)-1]
		} else {
			// No explicit parents (or no more left), reach out to the database
			header = chain.GetHeader(hash, number)
			if header == nil {
				return nil, consensus.ErrUnknownAncestor
			}
		}
		headers = append(headers, header)
		number, hash = number-1, header.ParentHash
	}
	// Previous snapshot found, apply any pending headers on top of it
	for i := 0; i < len(headers)/2; i++ {
		headers[i], headers[len(headers)-1-i] = headers[len(headers)-1-i], headers[i]
	}
	snap, err := snap.apply(headers)
	if err != nil {
		return nil, err
	}
	a.recents.Add(snap.Hash, snap)

	// If we've generated a new checkpoint snapshot, save to disk
	if snap.Number%checkpointInterval == 0 && len(headers) > 0 {
		if err = snap.store(a.db); err != nil {
			return nil, err
		}
		log.Trace("Stored voting snapshot to disk", "number", snap.Number, "hash", snap.Hash)
	}
	return snap, err
}

// VerifyUncles implements consensus.Engine, always returning an error for any
// uncles as this consensus mechanism doesn't permit uncles.
func (a *Aura) VerifyUncles(chain consensus.ChainReader, block *types.Block) error {
	if len(block.Uncles()) > 0 {
		return errors.New("uncles not allowed")
	}
	return nil
}

// VerifySeal implements consensus.Engine, checking whether the signature contained
// in the header satisfies the consensus protocol requirements.
func (a *Aura) VerifySeal(chain consensus.ChainHeaderReader, header *types.Header) error {
	return a.verifySeal(chain, header, nil)
}

// verifySeal checks whether the signature contained in the header satisfies the
// consensus protocol requirements. The method accepts an optional list of parent
// headers that aren't yet part of the local blockchain to generate the snapshots
// from.
func (a *Aura) verifySeal(chain consensus.ChainHeaderReader, header *types.Header, parents []*types.Header) error {
	// Verifying the genesis block is not supported
	number := header.Number.Uint64()
	if number == 0 {
		return errUnknownBlock
	}

	// Resolve the authorization key and check against signers
	signer, err := ecrecover(header, a.signatures)
	if err != nil {
		return err
	}
	// Checking authorization
	ts := header.Time

	step := ts / a.config.Period
	turn := step % uint64(len(a.validatorList))

	log.Debug("verify seal of current header", "chainHeader", chain.CurrentHeader().Number, "header", header.Number, "validator", a.validatorList[turn].Hex(), "signer", signer.Hex())
	if signer != a.validatorList[turn] {
		// not authorized to sign
		return errUnauthorizedSigner
	}

	return nil
}

// Prepare implements consensus.Engine, preparing all the consensus fields of the
// header for running the transactions on top.
func (a *Aura) Prepare(chain consensus.ChainHeaderReader, header *types.Header) error {
	// Nonce is not used in aura engine
	header.Nonce = types.BlockNonce{}
	number := header.Number.Uint64()

	// Mix digest is not used, set to empty
	header.MixDigest = common.Hash{}

	// Fetch the parent
	parent := chain.GetHeader(header.ParentHash, number-1)
	if parent == nil {
		return consensus.ErrUnknownAncestor
	}

	// Set the correct difficulty
	calculateExpectedDifficulty := func(parentStep uint64, step uint64, emptyStepsLen uint64) (diff *big.Int) {
		maxInt := big.NewInt(0)
		maxBig128 := maxInt.Sqrt(math.MaxBig256)
		diff = big.NewInt(int64(parentStep - step + emptyStepsLen))
		diff = diff.Add(maxBig128, diff)
		return
	}

	auraHeader := &types.AuraHeader{}

	if len(header.Seal) < 2 {
		header.Seal = make([][]byte, 2)
		step := uint64(time.Now().Unix()) / a.config.Period
		var stepBytes []byte
		stepBytes = make([]byte, 8)
		binary.LittleEndian.PutUint64(stepBytes, step)
		header.Seal[0] = stepBytes
	}

	err := auraHeader.FromHeader(header)

	if nil != err {
		return err
	}

	auraParentHeader := &types.AuraHeader{}
	err = auraParentHeader.FromHeader(parent)
	header.Difficulty = calculateExpectedDifficulty(auraParentHeader.Step, auraHeader.Step, 0)

	return nil
}

// Finalize implements consensus.Engine, ensuring no uncles are set, nor block
// rewards given.
func (a *Aura) Finalize(chain consensus.ChainHeaderReader, header *types.Header, state *state.StateDB, txs []*types.Transaction, uncles []*types.Header) {
	// No block rewards in PoA, so the state remains as is and uncles are dropped
	header.Root = state.IntermediateRoot(chain.Config().IsEIP158(header.Number))
	header.UncleHash = types.CalcUncleHash(nil)

	// After finalizing a downloaded block, engine will check any transition for validator set
	a.checkAndUpdateValidatorSet(chain, header, state)
}

// FinalizeAndAssemble implements consensus.Engine, ensuring no uncles are set,
// nor block rewards given, and returns the final block.
func (a *Aura) FinalizeAndAssemble(chain consensus.ChainHeaderReader, header *types.Header, state *state.StateDB, txs []*types.Transaction, uncles []*types.Header, receipts []*types.Receipt) (*types.Block, error) {
	// No block rewards in PoA, so the state remains as is and uncles are dropped
	header.Root = state.IntermediateRoot(chain.Config().IsEIP158(header.Number))
	header.UncleHash = types.CalcUncleHash(nil)

	// After finalizing a mined block, engine will check any transition for validator set
	a.checkAndUpdateValidatorSet(chain, header, state)

	// Assemble and return the final block for sealing
	return types.NewBlock(header, txs, nil, receipts, new(trie.Trie)), nil
}

// Authorize injects a private key into the consensus engine to mint new blocks
// with.
func (a *Aura) Authorize(signer common.Address, signFn SignerFn) {
	a.lock.Lock()
	defer a.lock.Unlock()

	a.signer = signer
	a.signFn = signFn
}

// Function should be used if you want to wait until there is current validator turn
// If validator wont be able to seal anytime, function will return error
// Be careful because it can set up very large delay if periods are so long
func (a *Aura) WaitForNextSealerTurn(fromTime int64) (err error) {
	closestSealTurnStart, _, err := a.CountClosestTurn(fromTime, 0)

	if nil != err {
		return
	}

	delay := closestSealTurnStart - fromTime

	if delay < 0 {
		return
	}

	log.Warn(fmt.Sprintf("waiting: %d seconds for sealing turn, time now: %d", delay, fromTime))
	<-time.After(time.Duration(delay) * time.Second)
	log.Warn("this is time now", "timeNow", time.Now().Unix())
	return
}

// Seal implements consensus.Engine, attempting to create a sealed block using
// the local signing credentials.
// You should use Seal only if current sealer is within its turn, otherwise you will get error
func (a *Aura) Seal(chain consensus.ChainHeaderReader, block *types.Block, results chan<- *types.Block, stop <-chan struct{}) error {
	log.Trace("Starting sealing in Aura engine", "block", block.Hash(), "curValidatorList", a.validatorList, "stateRoot", block.Header().Root)
	header := block.Header()

	// Sealing the genesis block is not supported
	number := header.Number.Uint64()
	if number == 0 {
		return errUnknownBlock
	}
	// For 0-period chains, refuse to seal empty blocks (no reward but would spin sealing)
	if a.config.Period == 0 && len(block.Transactions()) == 0 {
		log.Info("Sealing paused, waiting for transactions")
		return nil
	}
	// Don't hold the signer fields for the entire sealing procedure
	a.lock.RLock()
	signer, signFn := a.signer, a.signFn
	a.lock.RUnlock()

	// check if sealer will be ever able to sign
	timeNow := time.Now().Unix()
	_, _, err := a.CountClosestTurn(timeNow, int64(0))

	if nil != err {
		// not authorized to sign ever
		return err
	}

	// check if in good turn time frame
	allowed, _, _ := a.CheckStep(int64(header.Time), 0)

	if !allowed {
		log.Warn(
			"Could not seal, because timestamp of header is invalid: Header time: %d, time now: %d",
			"headerTime",
			header.Time,
			"timeNow",
			time.Now().Unix(),
			"hash",
			SealHash(header),
		)
		return nil
	}

	// Attach time of future execution, not current time
	sighash, err := signFn(accounts.Account{Address: signer}, accounts.MimetypeAura, AuraRLP(header))
	if err != nil {
		return err
	}

	go func() {
		select {
		case <-stop:
			return
		default:
			header.Seal = make([][]byte, 2)
			step := uint64(time.Now().Unix()) / a.config.Period
			var stepBytes []byte
			stepBytes = make([]byte, 8)
			binary.LittleEndian.PutUint64(stepBytes, step)
			header.Seal[0] = stepBytes
			header.Seal[1] = sighash
		}

		select {
		case results <- block.WithSeal(header):
		default:
			log.Warn("Sealing result is not read by miner", "sealhash", SealHash(header))
		}
	}()

	return nil
}

// CalcDifficulty is the difficulty adjustment algorithm. It returns the difficulty
// that a new block should have based on the previous blocks in the chain and the
// current signer.
func (a *Aura) CalcDifficulty(chain consensus.ChainHeaderReader, time uint64, parent *types.Header) *big.Int {
	return chain.Config().Aura.Difficulty
}

// SealHash returns the hash of a block prior to it being sealed.
func (a *Aura) SealHash(header *types.Header) common.Hash {
	return SealHash(header)
}

// Close implements consensus.Engine. It's a noop for Aura as there are no background threads.
func (a *Aura) Close() error {
	return nil
}

// APIs implements consensus.Engine, returning the user facing RPC API to allow
// controlling the signer voting.
func (a *Aura) APIs(chain consensus.ChainHeaderReader) []rpc.API {
	return []rpc.API{{
		Namespace: "aura",
		Version:   "1.0",
		Service:   &API{chain: chain, aura: a},
		Public:    false,
	}}
}

// SealHash returns the hash of a block prior to it being sealed.
func SealHash(header *types.Header) (hash common.Hash) {
	hasher := new(bytes.Buffer)
	encodeSigHeader(hasher, header)
	signatureHash := crypto.Keccak256(hasher.Bytes())
	var arr [32]byte
	copy(arr[:], signatureHash)
	return arr
}

// AuraRLP returns the rlp bytes which needs to be signed for the proof-of-authority
// sealing. The RLP to sign consists of the entire header apart from the 65 byte signature
// contained at the end of the extra data.
func AuraRLP(header *types.Header) []byte {
	b := new(bytes.Buffer)
	encodeSigHeader(b, header)
	return b.Bytes()
}

// CheckStep should assure you that current time frame allows you to seal block based on validator set
// UnixTimeToCheck allows you to deduce time not based on current time which might be handy
// TimeTolerance allows you to in-flight deduce that propagation is likely or unlikely to fail. Provide 0 if strict.
// For example if sealing the block is about 1 sec and period is 5 secs you would like to know if your
// committed work will ever have a chance to be accepted by others
// Allowed returns if possible to seal
// currentTurnTimestamp returns when time frame of current turn starts in unixTime
// nextTurnTimestamp returns when time frame of next turn starts in unixTime
func (a *Aura) CheckStep(unixTimeToCheck int64, timeTolerance int64) (
	allowed bool,
	currentTurnTimestamp int64,
	nextTurnTimestamp int64,
) {
	guardStepByUnixTime := func(unixTime int64) (allowed bool) {
		step := uint64(unixTime) / a.config.Period
		if len(a.validatorList) == 0 {
			return false
		}
		turn := step % uint64(len(a.validatorList))
		return a.signer == a.validatorList[turn]
	}

	countTimeFrameForTurn := func(unixTime int64) (turnStart int64, nextTurn int64) {
		timeGap := unixTime % int64(a.config.Period)
		turnStart = unixTime

		if timeGap > 0 {
			turnStart = unixTime - timeGap
		}

		nextTurn = turnStart + int64(a.config.Period)

		return
	}

	checkForProvidedUnix := guardStepByUnixTime(unixTimeToCheck)
	checkForPromisedInterval := guardStepByUnixTime(unixTimeToCheck + timeTolerance)
	currentTurnTimestamp, nextTurnTimestamp = countTimeFrameForTurn(unixTimeToCheck)
	allowed = checkForProvidedUnix && checkForPromisedInterval

	return
}

// CountClosestTurn provides you information should you wait and if so how long for next turn for current validator
// If err is other than nil, it means that you wont be able to seal within this epoch or ever
func (a *Aura) CountClosestTurn(unixTimeToCheck int64, timeTolerance int64) (
	closestSealTurnStart int64,
	closestSealTurnStop int64,
	err error,
) {
	for range a.validatorList {
		allowed, turnTimestamp, nextTurnTimestamp := a.CheckStep(unixTimeToCheck, timeTolerance)

		if allowed {
			closestSealTurnStart = turnTimestamp
			closestSealTurnStop = nextTurnTimestamp
			return
		}

		unixTimeToCheck = nextTurnTimestamp
	}

	err = errInvalidSigner

	return
}

// This allows you to safely decode p2p message into desired headers
// It is created, because multiple clients can have various rlp encoding/decoding mechanisms
// For MixDigest and Nonce will produce error in decoding from parity,
// so it would be great to have one place to decode those
// It leaves no error, just simply empty headers set
func HeadersFromP2PMessage(msg p2p.Msg) (headers []*types.Header) {
	var (
		bufferCopy  bytes.Buffer
		auraHeaders []*types.AuraHeader
		tempBytes   []byte
	)
	tee := io.TeeReader(msg.Payload, &bufferCopy)
	readBytes, err := ioutil.ReadAll(tee)
	err = rlp.Decode(bytes.NewReader(readBytes), &headers)

	// Now run read of whole message, to do not have any leftovers
	_, _ = msg.Payload.Read(tempBytes)

	// Early return, we have read all the headers
	if nil == err {
		return
	}

	log.Warn("Encountered error in aura incoming header", "err", err)
	// Remove invalid headers
	headers = make([]*types.Header, 0)

	// Fallback as auraHeaders
	err = rlp.Decode(bytes.NewReader(readBytes), &auraHeaders)

	for _, header := range auraHeaders {
		if nil == err && nil != header {
			headers = append(headers, header.TranslateIntoHeader())
		}
	}

	return
}

// Encode to bare hash
func encodeSigHeader(w io.Writer, header *types.Header) {
	err := rlp.Encode(w, []interface{}{
		header.ParentHash,
		header.UncleHash,
		header.Coinbase,
		header.Root,
		header.TxHash,
		header.ReceiptHash,
		header.Bloom,
		header.Difficulty,
		header.Number,
		header.GasLimit,
		header.GasUsed,
		header.Time,
		header.Extra,
	})
	if err != nil {
		panic("can't encode: " + err.Error())
	}
}


// checkAndUpdateValidatorSet takes validator set retrieval decision and update according to
// the retrieval mode. Validator set retrieval mode depends on genesis configuration. Mode selection
// confirms at the previous block of the certain block height which will be defined in genesis file.
func (a *Aura) checkAndUpdateValidatorSet(chain consensus.ChainHeaderReader, header *types.Header, state *state.StateDB) error {
	if chain.CurrentHeader() == nil {
		log.Error(fmt.Sprintf("Invalid chain"))
		return nil
	}

	// lastTransition is a block number defines previous validator set retrieval mode and next will for next mode
	_, nextTransition := a.transitionBlock(header.Number)

	// if current block of the chain is immediate previous block of the next transition then this condition
	// will be true
	//if header.Number.Cmp(big.NewInt(int64(nextTransition - 1))) == 0 {
	//	if err := a.setupContract(chain, nextTransition); err != nil {
	//		log.Error(fmt.Sprintf("Invalid validator set contract: %v", err))
	//	}
 	//}

	// if current block is same as the next transition then this condition will be true and prepare contract or
	// prepare static validator list from configuration
	if header.Number.Cmp(big.NewInt(int64(nextTransition))) == 0 {

		if err := a.setupContract(chain, nextTransition); err != nil {
			log.Error(fmt.Sprintf("Invalid validator set contract: %v", err))
			return err
		}

		if a.isContractActivated {
			_, err := a.contract.FinalizeChange(header, state)
			if err != nil {
				log.Error(fmt.Sprintf("Invalid state in validator set contract: %v", err))
				return err
			}
			// storage trie of validator set contract will be changed
			header.Root = state.IntermediateRoot(chain.Config().IsEIP158(header.Number))
		}
	}
 	return nil
}


// InitValidatorSet initializes the validator list.
func (a *Aura) InitValidatorSet(chain consensus.ChainHeaderReader) error {
	curBlockNum := chain.CurrentHeader().Number
	lastTransition, _ := a.transitionBlock(curBlockNum)

	if err := a.setupContract(chain, lastTransition); err != nil {
		log.Error(fmt.Sprintf("Failed to initiate validator list: %v", err))
		return err
	}
	return nil
}

// setupContract set the validator list for the next block or when validator set retrieval
// has been changed
func (a *Aura) setupContract(chain consensus.ChainHeaderReader, transitionBlockNum uint64) error {
	// set static validator list
	if !a.multiSet[transitionBlockNum].hasContractAddr {
		a.isContractActivated = false
		a.validatorList = a.multiSet[transitionBlockNum].list
		return nil
	}

	contractAddr := a.multiSet[transitionBlockNum].contractAddr

	// pre configure for validator set contract. simulatedBackend interacts with contract
	simulatedBackend := backends.NewSimulatedBackendWithChain(chain.(*core.BlockChain), a.db, chain.Config())

	// initialize validator set contract
	validatorContract, err := NewValidatorSetWithSimBackend(contractAddr, simulatedBackend)
	if err != nil {
		return err
	}

	// set validator set contract in aura engine
	a.contract = validatorContract

	// activate validator set contract
	a.isContractActivated = true

	// getting initial validator list from contract
	a.validatorList = a.contract.GetValidators(nil)

	log.Info("Signaled to smart contract based validator set selection.", "current validators: ", a.validatorList)
	return nil
}

// CallFinalizeChange calls when any validator list changing transaction comes to the node. It calls
// to contract for accepting the new validator list
func (a *Aura) CallFinalizeChange(logs []*types.Log, header *types.Header, state *state.StateDB) error {
	// only executes this segments for validator set contract
	if a.isContractActivated {
		var newValidatorSet []common.Address

		for _, txlog := range logs {
			// checks the transaction's from address
			if txlog.Address == a.contract.address {
				var logValue types.Log
				logValue = *txlog
				event, err := a.contract.contract.ParseInitiateChange(logValue)
				if err != nil {
					return err
				}
				newValidatorSet = event.NewSet
			}
		}

		// calling finalizeChange method when new validator list is different than current validator list
		//if reflect.DeepEqual(a.validatorList, newValidatorSet) == false {
		_, err := a.contract.FinalizeChange(header, state)
		if err != nil {
			return  err
		}
		a.validatorList = newValidatorSet
		log.Info("Signal to change validator set in contract.", "current validators: ", a.validatorList)
		//}
	}
	return nil
}


// todo - Need to implement according to recursive fashion
// parseMulti retrieves validator list
func (a *Aura) parseMulti(set *params.ValidatorSet) error {
	// hasContractAddrFn determines the mode of transition
	hasContractAddrFn := func (staticList []common.Address) bool {
		if len(staticList) == 0 { return true }
		return false
	}

	// if only defines static validator list
	if set.Multi == nil {
		if len(set.List) == 0 || len(set.Contract.Bytes()) == 0 { return errMissingValidatorSet }
		a.multiSet[0] = &MultiSet{
			list: 				set.List,
			contractAddr: 		set.Contract,
			hasContractAddr: 	hasContractAddrFn(set.List),
		}
		a.blockNumList = append(a.blockNumList, 0)
		return nil
	}

	// no validator list is defined in genesis file
	if len(set.Multi) == 0 { return errMissingValidatorSet }

	// parse multi
	for key, value := range set.Multi {
		a.blockNumList = append(a.blockNumList, int(key))
		a.multiSet[key] = &MultiSet{
			list: value.List,
			contractAddr: value.Contract,
			hasContractAddr: hasContractAddrFn(value.List),
		}
	}
	// sort the block height
	sort.Ints(a.blockNumList)
	return nil
}

// transitionBlock gives transition block number with respect to current block number
func (a *Aura) transitionBlock(curBlockNum *big.Int) (uint64, uint64){
	if len(a.blockNumList) == 1 {
		return uint64(0), uint64(0)
	}
	for index, value := range a.blockNumList {
		if curBlockNum.Cmp(big.NewInt(int64(value))) == 0 {
			return uint64(value), uint64(value)
		} else if curBlockNum.Cmp(big.NewInt(int64(value))) < 0 {
			return uint64(a.blockNumList[index - 1]), uint64(value)
		}
	}
	return uint64(a.blockNumList[len(a.blockNumList) - 1]), uint64(0)
}<|MERGE_RESOLUTION|>--- conflicted
+++ resolved
@@ -25,11 +25,8 @@
 	"github.com/ethereum/go-ethereum/accounts/abi/bind"
 	"github.com/ethereum/go-ethereum/accounts/abi/bind/backends"
 	"github.com/ethereum/go-ethereum/common/math"
-<<<<<<< HEAD
 	"github.com/ethereum/go-ethereum/core"
-=======
 	"github.com/ethereum/go-ethereum/p2p"
->>>>>>> 8c68e04a
 	"io"
 	"io/ioutil"
 	"math/big"
@@ -306,11 +303,6 @@
 		return errInvalidUncleHash
 	}
 
-<<<<<<< HEAD
-	//log.Debug("Header difficulty and config difficulty", "header.Difficulty", header.Difficulty, "Aura.GetDifficulty", chain.Config().Aura.GetDifficulty())
-
-=======
->>>>>>> 8c68e04a
 	// If all checks passed, validate any special fields for hard forks
 	if err := misc.VerifyForkHashes(chain.Config(), header, false); err != nil {
 		return err
