--- conflicted
+++ resolved
@@ -7,19 +7,8 @@
 
 import (
 	"context"
-	"fmt"
-	"github.com/ethereum/go-ethereum/common/hexutil"
-	"github.com/ethereum/go-ethereum/log"
-	"github.com/ethereum/go-ethereum/rpc"
-	common2 "github.com/silesiacoin/bls/common"
-	"github.com/silesiacoin/bls/herumi"
-	"github.com/stretchr/testify/assert"
-	"github.com/stretchr/testify/require"
-	"net"
 	"testing"
 	"time"
-
-	"github.com/ethereum/go-ethereum/pandora_orcclient"
 
 	"github.com/ethereum/go-ethereum/common"
 	"github.com/ethereum/go-ethereum/consensus/ethash"
@@ -101,238 +90,4 @@
 
 	<-sub0.Err()
 	<-sub1.Err()
-<<<<<<< HEAD
-}
-
-// makeBlockChain creates a deterministic chain of blocks rooted at parent.
-func makeBlockChain(parent *types.Block, n int, engine consensus.Engine, db ethdb.Database, seed int) []*types.Block {
-	blocks, _ := core.GenerateChain(params.TestChainConfig, parent, engine, db, n, func(i int, b *core.BlockGen) {
-		b.SetCoinbase(common.Address{0: byte(seed), 19: byte(i)})
-	})
-	return blocks
-}
-
-// TestPendingBlockHeaderFullPath tests backend to API subscription level testing of pandora pending event subscription container.
-// The testing procedure is discussed here:
-// 1. create block chain and a blockchain backend
-// 2. Two clients subscribe with the pending header container
-// 3. After inserting chain blocks an event is triggered.
-// 4. If two clients can get similar headers then test success.
-// 5. Add another client and sync it with the pending header container
-// 6. Run the same test for the new client.
-func TestPendingBlockHeaderFullPath(t *testing.T) {
-	t.Parallel()
-
-	consensusChannel := make(chan *params.MinimalEpochConsensusInfo)
-	listener, server, location := makeOrchestratorServer(t, consensusChannel)
-	defer func() {
-		if recovery := recover(); recovery != nil {
-			t.Log("Recovered in server stop", recovery)
-		}
-		server.Stop()
-	}()
-	require.Equal(t, location, listener.Addr().String())
-
-	//// Open a pandora engine
-	validatorPublicList := [32]common2.PublicKey{}
-	for index := range validatorPublicList {
-		privKey, err := herumi.RandKey()
-		assert.Nil(t, err)
-		pubKey := privKey.PublicKey()
-		validatorPublicList[index] = pubKey
-	}
-	urls := []string{location}
-	var (
-		consensusInfo []*params.MinimalEpochConsensusInfo
-	)
-	genesisEpoch := &params.MinimalEpochConsensusInfo{Epoch: 0, ValidatorList: validatorPublicList}
-	consensusInfo = append(consensusInfo, genesisEpoch)
-
-	config := ethash.Config{
-		PowMode: ethash.ModePandora,
-		Log:     log.Root(),
-	}
-	ethashEngine := ethash.NewPandora(config, urls, true, consensusInfo, false)
-
-	//t.Fatal(fmt.Sprintf("THIS IS ETHASH ENGINE %v", ethashEngine))
-
-	// Initialize the backend
-	var (
-		db                  = rawdb.NewMemoryDatabase()
-		genesis             = new(core.Genesis).MustCommit(db)
-		blockchain, _       = core.NewBlockChain(db, &core.CacheConfig{OrcClientEndpoint: pandora_orcclient.DialInProcRPCClient()}, params.AllEthashProtocolChanges, ethashEngine, vm.Config{}, nil, nil)
-		backend             = &pandoraTestBackend{bc: blockchain}
-		pendingHeaderEvents = []core.PendingHeaderEvent{}
-		chain               = makeBlockChain(genesis, 10, ethashEngine, db, 1)
-	)
-
-	var headers []*types.Header
-
-	for _, block := range chain {
-		fmt.Printf("full block %+v\n", *block)
-		headers = append(headers, block.Header())
-	}
-
-	backend.db = db
-	var api = NewPublicFilterAPI(backend, false, deadline)
-
-	pendingHeaderEvents = append(pendingHeaderEvents, core.PendingHeaderEvent{Headers: headers})
-
-	// create two subscriber channels
-	chan0 := make(chan *types.Header)
-	sub0 := api.events.SubscribePendingHeads(chan0)
-	chan1 := make(chan *types.Header)
-	sub1 := api.events.SubscribePendingHeads(chan1)
-
-	go func() { // simulate client
-		t.Logf("exiting go routine %d", len(pendingHeaderEvents[0].Headers))
-
-		sub0Iterator, sub1Iterator := 0, 0
-		// a batch of headers are received as event.
-		// but in subscriber end we have to send the batch as one by one header
-		for sub0Iterator != len(pendingHeaderEvents[0].Headers) || sub1Iterator != len(pendingHeaderEvents[0].Headers) {
-			select {
-			// here we will receive a single header from the batch and will process it
-			case header := <-chan0:
-				if pendingHeaderEvents[0].Headers[sub0Iterator].Hash() != header.Hash() {
-					t.Errorf("sub0 received invalid hash on index %d, want %x, got %x", sub0Iterator, pendingHeaderEvents[0].Headers[sub0Iterator].Hash(), header.Hash())
-				}
-				sub0Iterator++
-			case header := <-chan1:
-				if pendingHeaderEvents[0].Headers[sub1Iterator].Hash() != header.Hash() {
-					t.Errorf("sub1 received invalid hash on index %d, want %x, got %x", sub1Iterator, pendingHeaderEvents[0].Headers[sub1Iterator].Hash(), header.Hash())
-				}
-				sub1Iterator++
-			}
-		}
-
-		sub0.Unsubscribe()
-		sub1.Unsubscribe()
-	}()
-
-	// This waiting is only for dummy purpose. We are pretending that after clients are prepared we are inserting headers.
-	// We can omit this sleep.
-	time.Sleep(1 * time.Second)
-	t.Logf("before inserting chain")
-	if _, err := blockchain.InsertChain(chain); err != nil {
-		t.Fatalf("insert block chain failed due to %v", err)
-	}
-	t.Logf("after inserting chain")
-
-	<-sub0.Err()
-	<-sub1.Err()
-
-	// Give a few seconds to spin up another client
-	//time.Sleep(5 * time.Second)
-	chain = makeBlockChain(chain[len(chain)-1], 10, ethash.NewFaker(), db, 1)
-
-	headers = []*types.Header{}
-	for _, block := range chain {
-		headers = append(headers, block.Header())
-	}
-
-	pendingHeaderEvents = append(pendingHeaderEvents, core.PendingHeaderEvent{Headers: headers})
-
-	chan2 := make(chan *types.Header)
-	sub2 := api.events.SubscribePendingHeads(chan2)
-
-	go func() { // simulate client
-
-		// for new orchestrator it will first take all the headers that is not received yet
-		pendingHeadersSince := api.backend.GetPendingHeadsSince(nil, pendingHeaderEvents[0].Headers[0].Hash())
-
-		headerIndex := 0
-		for _, pendingHeaderEvent := range pendingHeaderEvents {
-			for index := 0; headerIndex < len(pendingHeadersSince) && index < len(pendingHeaderEvent.Headers); index++ {
-				if pendingHeadersSince[headerIndex].Hash() != pendingHeaderEvent.Headers[index].Hash() {
-					t.Errorf("pending event container returns invalid blocks. received %v and expected %v", pendingHeadersSince[headerIndex].Hash(), pendingHeaderEvent.Headers[index].Hash())
-				}
-				headerIndex++
-			}
-		}
-		sub2Iterator := 0
-		// a batch of headers are received as event.
-		// but in subscriber end we have to send the batch as one by one header
-		for sub2Iterator != len(pendingHeaderEvents[1].Headers) {
-			// here we will receive a single header from the batch and will process it
-			header := <-chan2
-			if pendingHeaderEvents[1].Headers[sub2Iterator].Hash() != header.Hash() {
-				t.Errorf("sub2 received invalid hash on index %d, want %x, got %x", sub2Iterator, pendingHeaderEvents[1].Headers[sub2Iterator].Hash(), header.Hash())
-			}
-			sub2Iterator++
-		}
-
-		sub2.Unsubscribe()
-	}()
-
-	if _, err := blockchain.InsertChain(chain); err != nil {
-		t.Fatalf("found error while inserting blocks into blockhain %v", err)
-	}
-	<-sub2.Err()
-}
-
-type OrchestratorApi struct {
-	consensusChannel chan *params.MinimalEpochConsensusInfo
-}
-
-// MinimalConsensusInfo will notify and return about all consensus information
-// This iteration does not allow to fetch only desired range
-// It is entirely done to check if tests are having same problems with subscription
-func (api *OrchestratorApi) MinimalConsensusInfo(ctx context.Context, epoch uint64) (*rpc.Subscription, error) {
-	notifier, supported := rpc.NotifierFromContext(ctx)
-
-	if !supported {
-		return &rpc.Subscription{}, rpc.ErrNotificationsUnsupported
-	}
-
-	// Change it to be triggered by a channel
-	rpcSub := notifier.CreateSubscription()
-
-	go func() {
-		for {
-			info := <-api.consensusChannel
-			payload := &ethash.MinimalEpochConsensusInfoPayload{
-				Epoch:            info.Epoch,
-				ValidatorList:    [32]string{},
-				EpochTimeStart:   info.EpochTimeStart,
-				SlotTimeDuration: info.SlotTimeDuration,
-			}
-
-			for index, validator := range info.ValidatorList {
-				payload.ValidatorList[index] = hexutil.Encode(validator.Marshal())
-			}
-
-			currentErr := notifier.Notify(rpcSub.ID, payload)
-
-			if nil != currentErr {
-				// For now only panic
-				panic(currentErr)
-			}
-		}
-	}()
-
-	return rpcSub, nil
-}
-
-func makeOrchestratorServer(
-	t *testing.T,
-	consensusChannel chan *params.MinimalEpochConsensusInfo,
-) (listener net.Listener, server *rpc.Server, location string) {
-	location = "./test.ipc"
-	apis := make([]rpc.API, 0)
-	api := &OrchestratorApi{consensusChannel: consensusChannel}
-
-	apis = append(apis, rpc.API{
-		Namespace: "orc",
-		Version:   "1.0",
-		Service:   api,
-		Public:    true,
-	})
-
-	listener, server, err := rpc.StartIPCEndpoint(location, apis)
-	require.NoError(t, err)
-
-	return
-=======
->>>>>>> 1f1cdce2
 }